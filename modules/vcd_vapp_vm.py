--- conflicted
+++ resolved
@@ -256,11 +256,7 @@
         force_customization=dict(type='bool', required=False, default=False),
         state=dict(choices=VAPP_VM_STATES, required=False),
         operation=dict(choices=VAPP_VM_OPERATIONS, required=False),
-<<<<<<< HEAD
-        force_customization=dict(type='bool', required=False, default=False),
         compute_policy_href=dict(type='str', required=False)
-=======
->>>>>>> 06606e1f
     )
 
 
