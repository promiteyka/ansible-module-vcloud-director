# Copyright © 2018 VMware, Inc. All Rights Reserved.
# SPDX-License-Identifier: BSD-2-Clause OR GPL-3.0-only

# !/usr/bin/python

ANSIBLE_METADATA = {
    'metadata_version': '1.1',
    'status': ['preview'],
    'supported_by': 'community'
}

DOCUMENTATION = '''
---
module: vcd_vapp_vm
short_description: Manage VM's state/operations in vCloud Director
version_added: "2.4"
description:
    - Manage VM's state/operations in vCloud Director

options:
    user:
        description:
            - vCloud Director user name
        required: false
    password:
        description:
            - vCloud Director user password
        required: false
    host:
        description:
            - vCloud Director host address
        required: false
    org:
        description:
            - Organization name on vCloud Director to access
        required: false
    api_version:
        description:
            - Pyvcloud API version
        required: false
    verify_ssl_certs:
        description:
            - whether to use secure connection to vCloud Director host
        required: false
    target_vm_name:
        description:
            - target VM name
        required: true
    target_vapp:
        description:
            - target vApp name
        required: true
    source_vdc:
        description:
            - source VDC
        required: false
    target_vdc:
        description:
            - target VDC
        required: true
    source_vapp:
        description:
            - source vApp name
        required: false
    source_vm_name:
        description:
            - source VM name
        required: false
    source_catalog_name:
        description:
            - source catalog name
        required: false
    source_template_name:
        description:
            - source template name
        required: false
    hostname:
        description:
            - target guest hostname
        required: false
    vmpassword:
        description:
            - set the administrator password for target machine
        required: false
    vmpassword_auto:
        description:
            - true/false, autogenerate administrator password
        required: false
    vmpassword_reset:
        description:
            - true/false to reset administrator password
        required: false
    cust_script:
        description:
            - script to run on guest customization
        required: false
    network:
        description:
            - Name of the vApp network to connect
            - If omitted, the VM won't be connected to any network
        required: false
    storage_profile:
        description:
            - the name of the storage profile to be used for this VM
        required: false
    all_eulas_accepted:
        description:
            - true / false
        required: false
    ip_allocation_mode:
        description:
            - dhcp
        required: false
    virtual_cpus:
        description:
            - Number of virtual cpus
        required: false
    cores_per_socket:
        description:
            - Number of cores per socket
        required: false
    memory:
        description:
            - memory size in MB
        required: false
    deploy:
        description:
            - deploy VMs
        required: false
    power_on:
        description:
            - power on VMs
        required: false
    state:
        description:
            - state of new virtual machines (present/absent)
            - One from state or operation has to be provided
        required: false
    operation:
        description:
            - operation to perform on new vapp
            - Available operations are
                - poweron
                - poweroff
                - modifycpu
                - modifymemory
                - reloadvm
                - list_disks
                - list_nics
            - One from state or operation has to be provided.
        required: false
    force_customization:
        description:
            - whether or not to force customization
        required: false
author:
    - mtaneja@vmware.com
'''

EXAMPLES = '''
- name: Test with a message
  vcd_vapp_vm:
    user: terraform
    password: abcd
    host: csa.sandbox.org
    org: Terraform
    api_version: 30
    verify_ssl_certs: False
    target_vm_name = "vm_name"
    target_vapp = "vapp1"
    target_vdc = "vdc1"
    source_vapp = "vapp1"
    source_vm_name = "sourcevm1"
    hostname = "vcdcell"
    vmpassword = "rootpass"
    vmpassword_auto = "false"
    vmpassword_reset = "false"
    cust_script = "/home/setup.sh"
    network = "MGMT"
    storage_profile = "Standard"
    state = "present"
    all_eulas_accepted = "true"
    properties = {"hostname": "vm_name"}
'''

RETURN = '''
msg: success/failure message corresponding to vapp vm state/operation
changed: true if resource has been changed else false
'''

from lxml import etree
from pyvcloud.vcd.vm import VM
from pyvcloud.vcd.org import Org
from pyvcloud.vcd.vdc import VDC
from pyvcloud.vcd.client import E
from pyvcloud.vcd.vapp import VApp
from pyvcloud.vcd.client import E_OVF
from pyvcloud.vcd.client import NSMAP
from pyvcloud.vcd.client import EntityType
from pyvcloud.vcd.client import RelationType
from ansible.module_utils.vcd import VcdAnsibleModule
from pyvcloud.vcd.exceptions import EntityNotFoundException, OperationNotSupportedException


VAPP_VM_STATES = ['present', 'absent', 'update']
VAPP_VM_OPERATIONS = ['poweron', 'poweroff', 'reloadvm',
                      'deploy', 'undeploy', 'list_disks', 'list_nics']


def vapp_vm_argument_spec():
    return dict(
        target_vm_name=dict(type='str', required=True),
        target_vapp=dict(type='str', required=True),
        target_vdc=dict(type='str', required=True),
        source_vdc=dict(type='str', required=False),
        source_vapp=dict(type='str', required=False),
        source_catalog_name=dict(type='str', required=False),
        source_template_name=dict(type='str', required=False),
        source_vm_name=dict(type='str', required=False),
        hostname=dict(type='str', required=False),
        vmpassword=dict(type='str', required=False),
        vmpassword_auto=dict(type='bool', required=False),
        vmpassword_reset=dict(type='bool', required=False),
        cust_script=dict(type='str', required=False, default=''),
        network=dict(type='str', required=False),
        storage_profile=dict(type='str', required=False, default=''),
        ip_allocation_mode=dict(type='str', required=False, default='DHCP'),
        virtual_cpus=dict(type='int', required=False),
        cores_per_socket=dict(type='int', required=False, default=None),
        memory=dict(type='int', required=False),
        deploy=dict(type='bool', required=False, default=True),
        power_on=dict(type='bool', required=False, default=True),
        all_eulas_accepted=dict(type='bool', required=False, default=None),
        state=dict(choices=VAPP_VM_STATES, required=False),
        operation=dict(choices=VAPP_VM_OPERATIONS, required=False),
<<<<<<< HEAD
        compute_policy_href=dict(type='str', required=False)
=======
        force_customization=dict(type='bool', required=False, default=False)
>>>>>>> 370db3ff
    )


class VappVM(VcdAnsibleModule):
    def __init__(self, **kwargs):
        super(VappVM, self).__init__(**kwargs)
        vapp_resource = self.get_target_resource()
        self.vapp = VApp(self.client, resource=vapp_resource)

    def manage_states(self):
        state = self.params.get('state')
        if state == "present":
            return self.add_vm()

        if state == "absent":
            return self.delete_vm()

        if state == "update":
            return self.update_vm()

    def manage_operations(self):
        operation = self.params.get('operation')
        if operation == "poweron":
            return self.power_on_vm()

        if operation == "poweroff":
            return self.power_off_vm()

        if operation == "reloadvm":
            return self.reload_vm()

        if operation == "deploy":
            return self.deploy_vm()

        if operation == "undeploy":
            return self.undeploy_vm()

        if operation == "list_disks":
            return self.list_disks()

        if operation == "list_nics":
            return self.list_nics()

    def get_source_resource(self):
        source_catalog_name = self.params.get('source_catalog_name')
        source_template_name = self.params.get('source_template_name')
        source_vdc = self.params.get('source_vdc')
        source_vapp = self.params.get('source_vapp')
        org_resource = Org(self.client, resource=self.client.get_org())
        source_vapp_resource = None

        if source_vapp:
            source_vdc_resource = VDC(
                self.client, resource=org_resource.get_vdc(source_vdc))
            source_vapp_resource_href = source_vdc_resource.get_resource_href(
                name=source_vapp, entity_type=EntityType.VAPP)
            source_vapp_resource = self.client.get_resource(
                source_vapp_resource_href)

        if source_catalog_name:
            catalog_item = org_resource.get_catalog_item(
                source_catalog_name, source_template_name)
            source_vapp_resource = self.client.get_resource(
                catalog_item.Entity.get('href'))

        return source_vapp_resource

    def get_target_resource(self):
        target_vapp = self.params.get('target_vapp')
        target_vdc = self.params.get('target_vdc')
        org_resource = Org(self.client, resource=self.client.get_org())
        target_vapp_resource = None

        target_vdc_resource = VDC(
            self.client, resource=org_resource.get_vdc(target_vdc))
        target_vapp_resource = target_vdc_resource.get_vapp(target_vapp)

        return target_vapp_resource

    def get_storage_profile(self, profile_name):
        target_vdc = self.params.get('target_vdc')
        org_resource = Org(self.client, resource=self.client.get_org())
        vdc_resource = VDC(
            self.client, resource=org_resource.get_vdc(target_vdc))

        return vdc_resource.get_storage_profile(profile_name)

    def get_vm(self):
        vapp_vm_resource = self.vapp.get_vm(self.params.get('target_vm_name'))

        return VM(self.client, resource=vapp_vm_resource)

    def add_vm(self):
        params = self.params
        source_vapp_resource = self.get_source_resource()
        target_vm_name = params.get('target_vm_name')
        source_vm_name = params.get('source_vm_name')
        hostname = params.get('hostname')
        vmpassword = params.get('vmpassword')
        vmpassword_auto = params.get('vmpassword_auto')
        vmpassword_reset = params.get('vmpassword_reset')
        network = params.get('network')
        all_eulas_accepted = params.get('all_eulas_accepted')
        power_on = params.get('power_on')
        deploy = params.get('deploy')
        ip_allocation_mode = params.get('ip_allocation_mode')
        cust_script = params.get('cust_script')
        storage_profile = params.get('storage_profile')
<<<<<<< HEAD
        properties = params.get('properties')
        compute_policy_href = params.get('compute_policy_href')
=======
>>>>>>> 370db3ff
        response = dict()
        response['changed'] = False

        try:
            self.get_vm()
        except EntityNotFoundException:
            spec = {
                'source_vm_name': source_vm_name,
                'vapp': source_vapp_resource,
                'target_vm_name': target_vm_name,
                'hostname': hostname,
                'password': vmpassword,
                'password_auto': vmpassword_auto,
                'password_reset': vmpassword_reset,
                'ip_allocation_mode': ip_allocation_mode,
                'network': network,
                'cust_script': cust_script
            }

            spec = {k: v for k, v in spec.items() if v}
            if storage_profile:
                spec['storage_profile'] = self.get_storage_profile(storage_profile)
            specs = [spec]
            args = {
                "specs": specs,
                "deploy": deploy,
                "power_on": power_on,
                "all_eulas_accepted": all_eulas_accepted
            }
            add_vms_task = self.vapp.add_vms(**args)
            self.execute_task(add_vms_task)
            response['msg'] = 'VM {} has been created.'.format(target_vm_name)
            response['changed'] = True
        else:
            msg = 'VM {} is already present.'
            response['warnings'] = msg.format(target_vm_name)

        return response

    def delete_vm(self):
        vm_name = self.params.get('target_vm_name')
        response = dict()
        response['changed'] = False

        try:
            vm = self.get_vm()
        except EntityNotFoundException:
            response['warnings'] = 'VM {} is not present.'.format(vm_name)
        else:
            if not vm.is_powered_off():
                self.undeploy_vm()
            delete_vms_task = self.vapp.delete_vms([vm_name])
            self.execute_task(delete_vms_task)
            response['msg'] = 'VM {} has been deleted.'.format(vm_name)
            response['changed'] = True

        return response

    def update_vm(self):
        vm_name = self.params.get('target_vm_name')
        response = dict()
        response['changed'] = False

        if self.params.get("virtual_cpus"):
            self.update_vm_cpu()
            response['changed'] = True

        if self.params.get("memory"):
            self.update_vm_memory()
            response['changed'] = True

        if self.params.get('compute_policy_href'):
            self.update_vm_compute_policy()
            response['changed'] = True

        response['msg'] = 'VM {} has been updated.'.format(vm_name)

        return response

    def update_vm_cpu(self):
        virtual_cpus = self.params.get('virtual_cpus')
        cores_per_socket = self.params.get('cores_per_socket')

        vm = self.get_vm()
        update_cpu_task = vm.modify_cpu(virtual_cpus, cores_per_socket)

        return self.execute_task(update_cpu_task)

    def update_vm_memory(self):
        memory = self.params.get('memory')

        vm = self.get_vm()
        update_memory_task = vm.modify_memory(memory)

        return self.execute_task(update_memory_task)

    def update_vm_compute_policy(self):
        compute_policy_href = self.params.get('compute_policy_href')

        vm = self.get_vm()
        update_compute_policy_task = vm.update_compute_policy(compute_policy_href)

        return self.execute_task(update_compute_policy_task)

    def power_on_vm(self):
        vm_name = self.params.get('target_vm_name')
        response = dict()
        response['changed'] = False

        vm = self.get_vm()
        if not vm.is_powered_on():
            self.deploy_vm()
            response['msg'] = 'VM {} has been powered on.'.format(vm_name)
            response['changed'] = True
        else:
            response['warnings'] = 'VM {} is powered on.'.format(vm_name)

        return response

    def power_off_vm(self,):
        vm_name = self.params.get('target_vm_name')
        response = dict()
        response['changed'] = False

        vm = self.get_vm()
        if not vm.is_powered_off():
            self.undeploy_vm()
            response['msg'] = 'VM {} has been powered off.'.format(vm_name)
            response['changed'] = True
        else:
            response['warnings'] = 'VM {} is powered off.'.format(vm_name)

        return response

    def reload_vm(self):
        vm_name = self.params.get('target_vm_name')
        response = dict()
        response['changed'] = False

        vm = self.get_vm()
        vm.reload()
        response['msg'] = 'VM {} has been reloaded.'.format(vm_name)
        response['changed'] = True

        return response

    def deploy_vm(self):
        vm_name = self.params.get('target_vm_name')
        force_customization = self.params.get('force_customization')
        response = dict()
        response['changed'] = False

        vm = self.get_vm()
        if not vm.is_deployed():
            deploy_vm_task = vm.deploy(force_customization=force_customization)
            self.execute_task(deploy_vm_task)
            msg = 'VM {} has been deployed'
            response['msg'] = msg.format(vm_name)
            response['changed'] = True
        else:
            msg = 'VM {} is already deployed'
            response['warnings'] = msg.format(vm_name)

        return response

    def undeploy_vm(self):
        vm_name = self.params.get('target_vm_name')
        response = dict()
        response['changed'] = False

        vm = self.get_vm()
        if not vm.is_deployed():
            undeploy_vm_task = vm.undeploy(action="powerOff")
            self.execute_task(undeploy_vm_task)
            msg = 'VM {} has been undeployed'
            response['msg'] = msg.format(vm_name)
            response['changed'] = True
        else:
            msg = 'VM {} is already undeployed'
            response['warnings'] = msg.format(vm_name)

        return response

    def list_disks(self):
        response = dict()
        response['changed'] = False
        response['msg'] = list()

        vm = self.get_vm()
        response['msg'] = vm.list_virtual_hardware_section(
            is_cpu=False, is_memory=False, is_disk=True)

        return response

    def list_nics(self):
        response = dict()
        response['changed'] = False
        response['msg'] = list()

        vm = self.get_vm()
        response['msg'] = vm.list_nics()

        return response


def main():
    argument_spec = vapp_vm_argument_spec()
    response = dict(msg=dict(type='str'))
    module = VappVM(argument_spec=argument_spec, supports_check_mode=True)

    try:
        if module.check_mode:
            response = dict()
            response['changed'] = False
            response['msg'] = "skipped, running in check mode"
            response['skipped'] = True
        elif module.params.get('state'):
            response = module.manage_states()
        elif module.params.get('operation'):
            response = module.manage_operations()
        else:
            raise Exception('Please provide state/operation for resource')

    except Exception as error:
        response['msg'] = error
        module.fail_json(**response)
    else:
        module.exit_json(**response)


if __name__ == '__main__':
    main()<|MERGE_RESOLUTION|>--- conflicted
+++ resolved
@@ -233,11 +233,8 @@
         all_eulas_accepted=dict(type='bool', required=False, default=None),
         state=dict(choices=VAPP_VM_STATES, required=False),
         operation=dict(choices=VAPP_VM_OPERATIONS, required=False),
-<<<<<<< HEAD
+        force_customization=dict(type='bool', required=False, default=False),
         compute_policy_href=dict(type='str', required=False)
-=======
-        force_customization=dict(type='bool', required=False, default=False)
->>>>>>> 370db3ff
     )
 
 
@@ -346,11 +343,7 @@
         ip_allocation_mode = params.get('ip_allocation_mode')
         cust_script = params.get('cust_script')
         storage_profile = params.get('storage_profile')
-<<<<<<< HEAD
-        properties = params.get('properties')
         compute_policy_href = params.get('compute_policy_href')
-=======
->>>>>>> 370db3ff
         response = dict()
         response['changed'] = False
 
