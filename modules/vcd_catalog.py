--- conflicted
+++ resolved
@@ -111,10 +111,7 @@
 
 VCD_CATALOG_STATES = ['present', 'absent']
 VCD_CATALOG_OPERATIONS = ['updatenameanddescription', 'sharecatalogstate', 'readcatalog']
-<<<<<<< HEAD
-
-=======
->>>>>>> d5145832
+
 
 def vcd_catalog_argument_spec():
     return dict(
@@ -337,21 +334,11 @@
     module = VcdAnsibleModule(argument_spec=argument_spec,
                               supports_check_mode=True)
     try:
-<<<<<<< HEAD
         catalog = Catalog(module)
         if module.params.get('state'):
             response = manage_states(catalog)
         elif module.params.get('operation'):
             response = manage_operations(catalog)
-=======
-        if module.params.get('state'):
-            response['msg'] = manage_states(module)
-            response['changed'] = True
-        elif module.params.get('operation'):
-            response['msg'] = manage_operations(module)
-            if not (module.params.get('operation') == "readcatalog"):
-                response['changed'] = True
->>>>>>> d5145832
         else:
             raise Exception('One of from state/operation should be provided.')
     except Exception as error:
